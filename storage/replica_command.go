--- conflicted
+++ resolved
@@ -182,11 +182,7 @@
 	reply.SetHeader(header)
 
 	if log.V(2) {
-<<<<<<< HEAD
-		log.Infof(ctx, "executed %s command %+v: %+v, err=%s", args.Method(), args, reply, err)
-=======
 		log.Infof(ctx, "%s: executed %s command %+v: %+v, err=%v", r, args.Method(), args, reply, err)
->>>>>>> b7c9d085
 	}
 
 	// Create a roachpb.Error by initializing txn from the request/response header.
